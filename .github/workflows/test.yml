name: Test build

on:
  push:
<<<<<<< HEAD
    branches:
      - master
      - 'v*.*.*'
=======
    branches: [main]
>>>>>>> effde6fa
    paths:
      - '.github/**/*'
      - '**.rs'
      - 'Cargo.toml'
      - 'Cargo.lock'
  pull_request:
    paths:
      - '.github/**/*'
      - '**.rs'
      - 'Cargo.toml'
      - 'Cargo.lock'


jobs:
  publish:
    name: Test on ${{ matrix.os }} for ${{ matrix.target }}
    runs-on: ${{ matrix.os }}
    strategy:
      matrix:
        target:
            - x86_64-unknown-linux-gnu
            - aarch64-unknown-linux-musl
            - armv7-unknown-linux-musleabihf
            - arm-unknown-linux-musleabihf
            - x86_64-pc-windows-msvc
            - x86_64-apple-darwin
            - aarch64-apple-ios
        include:
          - os: ubuntu-latest
            target: x86_64-unknown-linux-gnu
            cross: false
            strip: true
          - os: ubuntu-latest
            target: aarch64-unknown-linux-musl
            cross: true
            strip: false
          - os: ubuntu-latest
            target: armv7-unknown-linux-musleabihf
            cross: true
            strip: false
          - os: ubuntu-latest
            target: arm-unknown-linux-musleabihf
            cross: true
            strip: false
          - os: windows-latest
            target: x86_64-pc-windows-msvc
            cross: false
            strip: true
          - os: macos-latest
            target: x86_64-apple-darwin
            cross: false
            strip: true
          - os: macos-latest
            target: aarch64-apple-ios
            cross: true
            strip: true

    steps:
      - name: Checkout code
        uses: actions/checkout@v2

      - name: Setup Rust toolchain
        uses: actions-rs/toolchain@v1
        with:
          toolchain: stable
          override: true
          components: rustfmt, clippy

      - name: cargo build
        uses: actions-rs/cargo@v1
        with:
          command: build
          args: --target=${{ matrix.target }}
          use-cross: ${{ matrix.cross }}

      - name: cargo test
        uses: actions-rs/cargo@v1
        if: ${{ !matrix.cross }}
        with:
          command: test
          args: --target=${{ matrix.target }}
          use-cross: ${{ matrix.cross }}

      - name: cargo fmt
        uses: actions-rs/cargo@v1
        if: ${{ matrix.os == 'ubuntu-latest' && matrix.target == 'x86_64-unknown-linux-gnu' }}
        with:
          command: fmt
          args: --all -- --check

      - name: cargo clippy
        uses: actions-rs/cargo@v1
        if: ${{ matrix.os == 'ubuntu-latest' && matrix.target == 'x86_64-unknown-linux-gnu' }}
        with:
          command: clippy
          args: --tests -- -D warnings<|MERGE_RESOLUTION|>--- conflicted
+++ resolved
@@ -2,13 +2,9 @@
 
 on:
   push:
-<<<<<<< HEAD
     branches:
-      - master
-      - 'v*.*.*'
-=======
-    branches: [main]
->>>>>>> effde6fa
+      - main
+      - development
     paths:
       - '.github/**/*'
       - '**.rs'
